package genswagger

import (
	"bytes"
	"encoding/json"
	"fmt"
	"reflect"
	"regexp"
	"strings"

	"github.com/gengo/grpc-gateway/protoc-gen-grpc-gateway/descriptor"
	pbdescriptor "github.com/golang/protobuf/protoc-gen-go/descriptor"
)

// findServicesMessagesAndEnumerations discovers all messages and enums defined in the RPC methods of the service.
func findServicesMessagesAndEnumerations(s []*descriptor.Service, reg *descriptor.Registry, m messageMap, e enumMap) {
	for _, svc := range s {
		for _, meth := range svc.Methods {
			m[fullyQualifiedNameToSwaggerName(meth.RequestType.FQMN(), reg)] = meth.RequestType
			findNestedMessagesAndEnumerations(meth.RequestType, reg, m, e)
			m[fullyQualifiedNameToSwaggerName(meth.ResponseType.FQMN(), reg)] = meth.ResponseType
			findNestedMessagesAndEnumerations(meth.ResponseType, reg, m, e)
		}
	}
}

// findNestedMessagesAndEnumerations those can be generated by the services.
func findNestedMessagesAndEnumerations(message *descriptor.Message, reg *descriptor.Registry, m messageMap, e enumMap) {
	// Iterate over all the fields that
	for _, t := range message.Fields {
		fieldType := t.GetTypeName()
		// If the type is an empty string then it is a proto primitive
		if fieldType != "" {
			if _, ok := m[fieldType]; !ok {
				msg, err := reg.LookupMsg("", fieldType)
				if err != nil {
					enum, err := reg.LookupEnum("", fieldType)
					if err != nil {
						panic(err)
					}
					e[fieldType] = enum
					continue
				}
				m[fieldType] = msg
				findNestedMessagesAndEnumerations(msg, reg, m, e)
			}
		}
	}
}

func renderMessagesAsDefinition(messages messageMap, d swaggerDefinitionsObject, reg *descriptor.Registry) {
	for _, msg := range messages {
		if opt := msg.GetOptions(); opt != nil && opt.MapEntry != nil && *opt.MapEntry {
			continue
		}
		schema := swaggerSchemaObject{
			schemaCore: schemaCore{
				Type: "object",
			},
			Properties: make(map[string]swaggerSchemaObject),
		}
		for _, f := range msg.Fields {
			schema.Properties[f.GetName()] = schemaOfField(f, reg)
		}
		d[fullyQualifiedNameToSwaggerName(msg.FQMN(), reg)] = schema
	}
}

// schemaOfField returns a swagger Schema Object for a protobuf field.
func schemaOfField(f *descriptor.Field, reg *descriptor.Registry) swaggerSchemaObject {
	const (
		singular = 0
		array    = 1
		object   = 2
	)
	var (
		core      schemaCore
		aggregate int
	)

	fd := f.FieldDescriptorProto
	if m, err := reg.LookupMsg("", f.GetTypeName()); err == nil {
		if opt := m.GetOptions(); opt != nil && opt.MapEntry != nil && *opt.MapEntry {
			fd = m.GetField()[1]
			aggregate = object
		}
	}
	if fd.GetLabel() == pbdescriptor.FieldDescriptorProto_LABEL_REPEATED {
		aggregate = array
	}

	switch ft := fd.GetType(); ft {
	case pbdescriptor.FieldDescriptorProto_TYPE_ENUM, pbdescriptor.FieldDescriptorProto_TYPE_MESSAGE, pbdescriptor.FieldDescriptorProto_TYPE_GROUP:
		core = schemaCore{
			Ref: "#/definitions/" + fullyQualifiedNameToSwaggerName(fd.GetTypeName(), reg),
		}
	default:
		ftype, format, ok := primitiveSchema(ft)
		if ok {
			core = schemaCore{Type: ftype, Format: format}
		} else {
			core = schemaCore{Type: ft.String(), Format: "UNKNOWN"}
		}
	}
	switch aggregate {
	case array:
		return swaggerSchemaObject{
			schemaCore: schemaCore{
				Type: "array",
			},
			Items: (*swaggerItemsObject)(&core),
		}
	case object:
		return swaggerSchemaObject{
			schemaCore: schemaCore{
				Type: "object",
			},
			AdditionalProperties: &swaggerSchemaObject{schemaCore: core},
		}
	default:
		return swaggerSchemaObject{schemaCore: core}
	}
}

// primitiveSchema returns a pair of "Type" and "Format" in JSON Schema for
// the given primitive field type.
// The last return parameter is true iff the field type is actually primitive.
func primitiveSchema(t pbdescriptor.FieldDescriptorProto_Type) (ftype, format string, ok bool) {
	switch t {
	case pbdescriptor.FieldDescriptorProto_TYPE_DOUBLE:
		return "number", "double", true
	case pbdescriptor.FieldDescriptorProto_TYPE_FLOAT:
		return "number", "float", true
	case pbdescriptor.FieldDescriptorProto_TYPE_INT64:
		return "integer", "int64", true
	case pbdescriptor.FieldDescriptorProto_TYPE_UINT64:
		return "integer", "int64", true
	case pbdescriptor.FieldDescriptorProto_TYPE_INT32:
		return "integer", "int32", true
	case pbdescriptor.FieldDescriptorProto_TYPE_FIXED64:
		return "integer", "int64", true
	case pbdescriptor.FieldDescriptorProto_TYPE_FIXED32:
		return "integer", "int32", true
	case pbdescriptor.FieldDescriptorProto_TYPE_BOOL:
		return "boolean", "boolean", true
	case pbdescriptor.FieldDescriptorProto_TYPE_STRING:
		return "string", "string", true
	case pbdescriptor.FieldDescriptorProto_TYPE_BYTES:
		return "string", "byte", true
	case pbdescriptor.FieldDescriptorProto_TYPE_UINT32:
		return "integer", "int64", true
	case pbdescriptor.FieldDescriptorProto_TYPE_SFIXED32:
		return "integer", "int32", true
	case pbdescriptor.FieldDescriptorProto_TYPE_SFIXED64:
		return "integer", "int32", true
	case pbdescriptor.FieldDescriptorProto_TYPE_SINT32:
		return "integer", "int32", true
	case pbdescriptor.FieldDescriptorProto_TYPE_SINT64:
		return "integer", "int64", true
	default:
		return "", "", false
	}
}

// renderEnumerationsAsDefinition inserts enums into the definitions object.
func renderEnumerationsAsDefinition(enums enumMap, d swaggerDefinitionsObject, reg *descriptor.Registry) {
	for _, enum := range enums {
		var enumNames []string
		// it may be necessary to sort the result of the GetValue function.
		var defaultValue string
		for _, value := range enum.GetValue() {
			enumNames = append(enumNames, value.GetName())
			if defaultValue == "" && value.GetNumber() == 0 {
				defaultValue = value.GetName()
			}
		}

		d[fullyQualifiedNameToSwaggerName(enum.FQEN(), reg)] = swaggerSchemaObject{
			schemaCore: schemaCore{
				Type: "string",
			},
			Enum:    enumNames,
			Default: defaultValue,
		}
	}
}

// Take in a FQMN or FQEN and return a swagger safe version of the FQMN
func fullyQualifiedNameToSwaggerName(fqn string, reg *descriptor.Registry) string {
	return resolveFullyQualifiedNameToSwaggerName(fqn, append(reg.GetAllFQMNs(), reg.GetAllFQENs()...))
}

// Take the names of every proto and "uniq-ify" them. The idea is to produce a
// set of names that meet a couple of conditions. They must be stable, they
// must be unique, and they must be shorter than the FQN.
//
// This likely could be made better. This will always generate the same names
// but may not always produce optimal names. This is a reasonably close
// approximation of what they should look like in most cases.
func resolveFullyQualifiedNameToSwaggerName(fqn string, messages []string) string {
	packagesByDepth := make(map[int][][]string)
	uniqueNames := make(map[string]string)

	hierarchy := func(pkg string) []string {
		return strings.Split(pkg, ".")
	}

	for _, p := range messages {
		h := hierarchy(p)
		for depth := range h {
			if _, ok := packagesByDepth[depth]; !ok {
				packagesByDepth[depth] = make([][]string, 0)
			}
			packagesByDepth[depth] = append(packagesByDepth[depth], h[len(h)-depth:])
		}
	}

	count := func(list [][]string, item []string) int {
		i := 0
		for _, element := range list {
			if reflect.DeepEqual(element, item) {
				i++
			}
		}
		return i
	}

	for _, p := range messages {
		h := hierarchy(p)
		for depth := 0; depth < len(h); depth++ {
			if count(packagesByDepth[depth], h[len(h)-depth:]) == 1 {
				uniqueNames[p] = strings.Join(h[len(h)-depth-1:], "")
				break
			}
			if depth == len(h)-1 {
				uniqueNames[p] = strings.Join(h, "")
			}
		}
	}
	return uniqueNames[fqn]
}

// Swagger expects paths of the form /path/{string_value} but grpc-gateway paths are expected to be of the form /path/{string_value=strprefix/*}. This should reformat it correctly.
func templateToSwaggerPath(path string) string {
	// It seems like the right thing to do here is to just use
	// strings.Split(path, "/") but that breaks badly when you hit a url like
	// /{my_field=prefix/*}/ and end up with 2 sections representing my_field.
	// Instead do the right thing and write a small pushdown (counter) automata
	// for it.
	var parts []string
	depth := 0
	buffer := ""
	for _, char := range path {
		switch char {
		case '{':
			// Push on the stack
			depth += 1
			buffer += string(char)
			break
		case '}':
			if depth == 0 {
				panic("Encountered } without matching { before it.")
			}
			// Pop from the stack
			depth -= 1
			buffer += "}"
		case '/':
			if depth == 0 {
				parts = append(parts, buffer)
				buffer = ""
				// Since the stack was empty when we hit the '/' we are done with this
				// section.
				continue
			}
		default:
			buffer += string(char)
			break
		}
	}

	// Now append the last element to parts
	parts = append(parts, buffer)

	// Parts is now an array of segments of the path. Interestingly, since the
	// syntax for this subsection CAN be handled by a regexp since it has no
	// memory.
<<<<<<< HEAD
	re := regexp.MustCompile("{([a-zA-Z][a-zA-Z0-9_]*).*}")
=======
	re := regexp.MustCompile("{([a-z][a-z0-9_.]*).*}")
>>>>>>> 1d571c79
	for index, part := range parts {
		parts[index] = re.ReplaceAllString(part, "{$1}")
	}

	return strings.Join(parts, "/")
}

func renderServices(services []*descriptor.Service, paths swaggerPathsObject, reg *descriptor.Registry) error {
	for _, svc := range services {
		for _, meth := range svc.Methods {
			if meth.GetClientStreaming() || meth.GetServerStreaming() {
				return fmt.Errorf(`service uses streaming, which is not currently supported. Maybe you would like to implement it? It wouldn't be that hard and we don't bite. Why don't you send a pull request to https://github.com/gengo/grpc-gateway?`)
			}
			for _, b := range meth.Bindings {
				// Iterate over all the swagger parameters
				parameters := swaggerParametersObject{}
				for _, parameter := range b.PathParams {

					var paramType, paramFormat string
					switch pt := parameter.Target.GetType(); pt {
					case pbdescriptor.FieldDescriptorProto_TYPE_GROUP, pbdescriptor.FieldDescriptorProto_TYPE_MESSAGE:
						return fmt.Errorf("only primitive types are allowed in path parameters")
					case pbdescriptor.FieldDescriptorProto_TYPE_ENUM:
						paramType = fullyQualifiedNameToSwaggerName(parameter.Target.GetTypeName(), reg)
						paramFormat = ""
					default:
						var ok bool
						paramType, paramFormat, ok = primitiveSchema(pt)
						if !ok {
							return fmt.Errorf("unknown field type %v", pt)
						}
					}

					parameters = append(parameters, swaggerParameterObject{
						Name:     parameter.String(),
						In:       "path",
						Required: true,
						// Parameters in gRPC-Gateway can only be strings?
						Type:   paramType,
						Format: paramFormat,
					})
				}
				// Now check if there is a body parameter
				if b.Body != nil {
					parameters = append(parameters, swaggerParameterObject{
						Name:     "body",
						In:       "body",
						Required: true,
						Schema: &swaggerSchemaObject{
							schemaCore: schemaCore{
								Ref: fmt.Sprintf("#/definitions/%s", fullyQualifiedNameToSwaggerName(meth.RequestType.FQMN(), reg)),
							},
						},
					})
				}

				pathItemObject, ok := paths[templateToSwaggerPath(b.PathTmpl.Template)]
				if !ok {
					pathItemObject = swaggerPathItemObject{}
				}
				operationObject := &swaggerOperationObject{
					Summary:     fmt.Sprintf("%s.%s", svc.GetName(), meth.GetName()),
					Tags:        []string{svc.GetName()},
					OperationId: fmt.Sprintf("%s", meth.GetName()),
					Parameters:  parameters,
					Responses: swaggerResponsesObject{
						"default": swaggerResponseObject{
							Description: "Description",
							Schema: swaggerSchemaObject{
								schemaCore: schemaCore{
									Ref: fmt.Sprintf("#/definitions/%s", fullyQualifiedNameToSwaggerName(meth.ResponseType.FQMN(), reg)),
								},
							},
						},
					},
				}

				switch b.HTTPMethod {
				case "DELETE":
					pathItemObject.Delete = operationObject
					break
				case "GET":
					pathItemObject.Get = operationObject
					break
				case "POST":
					pathItemObject.Post = operationObject
					break
				case "PUT":
					pathItemObject.Put = operationObject
					break
				}
				paths[templateToSwaggerPath(b.PathTmpl.Template)] = pathItemObject
			}
		}
	}

	// Success! return nil on the error object
	return nil
}

// This function is called with a param which contains the entire definition of a method.
func applyTemplate(p param) (string, error) {
	// Create the basic template object. This is the object that everything is
	// defined off of.
	s := swaggerObject{
		// Swagger 2.0 is the version of this document
		Swagger:     "2.0",
		Schemes:     []string{"http", "https"},
		Consumes:    []string{"application/json"},
		Produces:    []string{"application/json"},
		Paths:       make(swaggerPathsObject),
		Definitions: make(swaggerDefinitionsObject),
	}

	// Loops through all the services and their exposed GET/POST/PUT/DELETE definitions
	// and create entries for all of them.
	renderServices(p.Services, s.Paths, p.reg)

	// Find all the service's messages and enumerations that are defined (recursively) and then
	// write their request and response types out as definition objects.
	m := messageMap{}
	e := enumMap{}
	findServicesMessagesAndEnumerations(p.Services, p.reg, m, e)
	renderMessagesAsDefinition(m, s.Definitions, p.reg)
	renderEnumerationsAsDefinition(e, s.Definitions, p.reg)

	// We now have rendered the entire swagger object. Write the bytes out to a
	// string so it can be written to disk.
	var w bytes.Buffer
	enc := json.NewEncoder(&w)
	enc.Encode(&s)

	return w.String(), nil
}<|MERGE_RESOLUTION|>--- conflicted
+++ resolved
@@ -284,11 +284,7 @@
 	// Parts is now an array of segments of the path. Interestingly, since the
 	// syntax for this subsection CAN be handled by a regexp since it has no
 	// memory.
-<<<<<<< HEAD
-	re := regexp.MustCompile("{([a-zA-Z][a-zA-Z0-9_]*).*}")
-=======
-	re := regexp.MustCompile("{([a-z][a-z0-9_.]*).*}")
->>>>>>> 1d571c79
+	re := regexp.MustCompile("{([a-zA-Z][a-zA-Z0-9_.]*).*}")
 	for index, part := range parts {
 		parts[index] = re.ReplaceAllString(part, "{$1}")
 	}
